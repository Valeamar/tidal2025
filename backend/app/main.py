--- conflicted
+++ resolved
@@ -4,12 +4,7 @@
 from datetime import datetime
 import uuid
 import logging
-<<<<<<< HEAD
 from typing import Dict, Any, List, Optional
-=======
-import os
-from typing import Dict, Any
->>>>>>> 07fbfad1
 
 from .models import (
     AnalyzeRequest, 
@@ -35,13 +30,6 @@
     FinancingOption,
     FinancingRecommendation
 )
-<<<<<<< HEAD
-from .storage_utils import get_storage_manager
-from .price_analysis_agent import PriceAnalysisAgent
-from .storage import StorageError
-from .market_data_service import MarketDataService
-from .price_calculator import PriceCalculator
-=======
 from .error_handling import (
     ServiceError, 
     ErrorCategory, 
@@ -60,7 +48,6 @@
 
 # Get settings
 settings = get_settings()
->>>>>>> 07fbfad1
 
 # Setup logging with configuration
 setup_logging(
